﻿using Microsoft.VisualStudio.TestTools.UnitTesting;
using System;
using System.Collections.Generic;
using System.Collections.ObjectModel;
using System.ComponentModel;
using System.Linq;
using System.Runtime.CompilerServices;
using System.Text;
using System.Threading.Tasks;
using Reactive.Bindings.Extensions;
using Reactive.Bindings.Helpers;
using System.Collections.Specialized;

namespace ReactiveProperty.Tests.Helpers
{
    [TestClass]
    public class FilteredReadOnlyObservableCollectionTest
    {
        [TestMethod]
        public void NormalCase()
        {
            var source = new ObservableCollection<Person>(new[]
            {
                new Person { Name = "tanaka1", IsRemoved = false },
                new Person { Name = "tanaka2", IsRemoved = false },
                new Person { Name = "tanaka3", IsRemoved = true },
                new Person { Name = "tanaka4", IsRemoved = false },
            });

            var filtered = source.ToFilteredReadOnlyObservableCollection(x => !x.IsRemoved);
            filtered.Select(x => x.Name).Is("tanaka1", "tanaka2", "tanaka4");
            filtered.Count.Is(3);

            source.Add(new Person { Name = "tanaka5", IsRemoved = true });
            filtered.Select(x => x.Name).Is("tanaka1", "tanaka2", "tanaka4");
            filtered.Count.Is(3);

            source.RemoveAt(1); // remove tanaka2
            filtered.Select(x => x.Name).Is("tanaka1", "tanaka4");
            filtered.Count.Is(2);

            source.RemoveAt(1); // remove tanaka3
            filtered.Select(x => x.Name).Is("tanaka1", "tanaka4");
            filtered.Count.Is(2);

            source.Last().IsRemoved = false;
            filtered.Select(x => x.Name).Is("tanaka1", "tanaka4", "tanaka5");
            filtered.Count.Is(3);

            source[0] = new Person { Name = "tanaka1 replaced", IsRemoved = false };
            filtered.Select(x => x.Name).Is("tanaka1 replaced", "tanaka4", "tanaka5");
            filtered.Count.Is(3);

            source.Clear();
            filtered.Count.Is(0);
        }

        [TestMethod]
        public void NormalCase2()
        {
            var source = new ObservableCollection<Person>(new[]
            {
                new Person { Name = "tanaka1", IsRemoved = true },
                new Person { Name = "tanaka2", IsRemoved = false },
                new Person { Name = "tanaka3", IsRemoved = false },
            });

            var filtered = source.ToFilteredReadOnlyObservableCollection(x => x.IsRemoved);
            filtered.Select(x => x.Name).Is("tanaka1");
            filtered.Count.Is(1);

            source.Add(new Person { Name = "tanaka4", IsRemoved = false });
            filtered.Select(x => x.Name).Is("tanaka1");
            filtered.Count.Is(1);

            source[3].IsRemoved = true;
            filtered.Select(x => x.Name).Is("tanaka1", "tanaka4");
            filtered.Count.Is(2);

            source.Clear();
            filtered.Count.Is(0);
        }

        [TestMethod]
        public void CollectionChangedAddTest()
        {
            var source = new ObservableCollection<Person>();
            var filtered = source.ToFilteredReadOnlyObservableCollection(x => !x.IsRemoved);
            var buffer = new List<NotifyCollectionChangedEventArgs>();
            filtered.CollectionChangedAsObservable().Subscribe(buffer.Add);

            source.Add(new Person { Name = "a", IsRemoved = true });
            buffer.Count.Is(0);
            source.Add(new Person { Name = "b", IsRemoved = false });
            buffer.Count.Is(1);
            buffer[0].Is(x => x.Action == NotifyCollectionChangedAction.Add && x.NewItems.Cast<Person>().First().Name == "b" && x.NewStartingIndex == 0);

            source[0].IsRemoved = false;
            buffer.Count.Is(2);
            buffer[1].Is(x => x.Action == NotifyCollectionChangedAction.Add && x.NewItems.Cast<Person>().First().Name == "a" && x.NewStartingIndex == 0);
        }

        [TestMethod]
        public void CollectionChangedRemoveTest()
        {
            var source = new ObservableCollection<Person>(new[]
            {
                new Person { Name = "tanaka1", IsRemoved = false },
                new Person { Name = "tanaka2", IsRemoved = false },
                new Person { Name = "tanaka3", IsRemoved = true },
                new Person { Name = "tanaka4", IsRemoved = false },
            });

            var filtered = source.ToFilteredReadOnlyObservableCollection(x => !x.IsRemoved);
            var buffer = new List<NotifyCollectionChangedEventArgs>();
            filtered.CollectionChangedAsObservable().Subscribe(buffer.Add);

            source.RemoveAt(2); // tanaka3 remove
            buffer.Count.Is(0);
            source.RemoveAt(0); // tanaka1 remove
            buffer.Count.Is(1);
            buffer[0].Is(x => x.Action == NotifyCollectionChangedAction.Remove && x.OldStartingIndex == 0 && x.OldItems.Cast<Person>().First().Name == "tanaka1");
            source[0].IsRemoved = true;
            buffer.Count.Is(2);
        }

        [TestMethod]
        public void CollectionChangedReplaceTest()
        {
            var source = new ObservableCollection<Person>(new[]
            {
                new Person { Name = "tanaka1", IsRemoved = false },
                new Person { Name = "tanaka2", IsRemoved = false },
                new Person { Name = "tanaka3", IsRemoved = true },
                new Person { Name = "tanaka4", IsRemoved = false },
            });

            var filtered = source.ToFilteredReadOnlyObservableCollection(x => !x.IsRemoved);
            var buffer = new List<NotifyCollectionChangedEventArgs>();
            filtered.CollectionChangedAsObservable().Subscribe(buffer.Add);

            source[0] = new Person { Name = "tanaka1 replaced", IsRemoved = false };
            buffer.Count.Is(1);
            buffer[0].Is(x => x.Action == NotifyCollectionChangedAction.Replace && x.NewStartingIndex == 0 && x.NewItems.Cast<Person>().First().Name == "tanaka1 replaced");

            source[1] = new Person { Name = "tanaka2 replaced", IsRemoved = true };
            buffer.Count.Is(2);
            buffer[1].Is(x => x.Action == NotifyCollectionChangedAction.Remove && x.OldStartingIndex == 1 && x.OldItems.Cast<Person>().First().Name == "tanaka2");
        }

        [TestMethod]
        public void CollectionChangedClearTest()
        {
            var source = new ObservableCollection<Person>(new[]
            {
                new Person { Name = "tanaka1", IsRemoved = false },
                new Person { Name = "tanaka2", IsRemoved = false },
                new Person { Name = "tanaka3", IsRemoved = true },
                new Person { Name = "tanaka4", IsRemoved = false },
            });

            var filtered = source.ToFilteredReadOnlyObservableCollection(x => !x.IsRemoved);
            var buffer = new List<NotifyCollectionChangedEventArgs>();
            filtered.CollectionChangedAsObservable().Subscribe(buffer.Add);

            source.Clear();
            buffer.Count.Is(1);
            buffer[0].Is(x => x.Action == NotifyCollectionChangedAction.Reset);
        }

        [TestMethod]
        public void RemoveIndexOutofRangeException()
        {
            var source = new ObservableCollection<Person>(new[]
            {
                new Person { Name = "tanaka1", IsRemoved = true },
                new Person { Name = "tanaka2", IsRemoved = false },
                new Person { Name = "tanaka3", IsRemoved = true },
            });

            var filtered = source.ToFilteredReadOnlyObservableCollection(x => x.IsRemoved);
            var buffer = new List<NotifyCollectionChangedEventArgs>();
            filtered.CollectionChangedAsObservable().Subscribe(buffer.Add);

            source[2].IsRemoved = false;

            buffer.Count.Is(1);
            buffer[0].Action.Is(NotifyCollectionChangedAction.Remove);
            buffer[0].OldItems[0].Is(source[2]);

            filtered.Count.Is(1);
        }

        [TestMethod]
<<<<<<< HEAD
        public void InconsistencyIndexWhenSourceCollectionItemRemove()
=======
        public void InconsistencyIndexWhenSourceCollectionItemReplace()
>>>>>>> 1acb3bd2
        {
            var source = new ObservableCollection<Person>(new[]
            {
                new Person { Name = "tanaka1", IsRemoved = false },
<<<<<<< HEAD
                new Person { Name = "tanaka2", IsRemoved = true },
                new Person { Name = "tanaka3", IsRemoved = false },
                new Person { Name = "tanaka4", IsRemoved = true },
                new Person { Name = "tanaka5", IsRemoved = false },
=======
                new Person { Name = "tanaka2", IsRemoved = false },
                new Person { Name = "tanaka3", IsRemoved = false },
>>>>>>> 1acb3bd2
            });

            var filtered = source.ToFilteredReadOnlyObservableCollection(x => !x.IsRemoved);
            var buffer = new List<NotifyCollectionChangedEventArgs>();
            filtered.CollectionChangedAsObservable().Subscribe(buffer.Add);

<<<<<<< HEAD
            source.RemoveAt(1); // tanaka2 remove
            buffer.Count.Is(0);

            source.RemoveAt(1); // tanaka3 remove
            buffer.Count.Is(1);
            buffer[0].Is(x => x.Action == NotifyCollectionChangedAction.Remove && x.OldStartingIndex == 1 && x.OldItems.Cast<Person>().First().Name == "tanaka3");

            source.RemoveAt(1); //tanaka4 remove
            buffer.Count.Is(1);

            source[1].IsRemoved = true; // tanaka5 logical remove
            buffer.Count.Is(2);
            buffer[1].Is(x => x.Action == NotifyCollectionChangedAction.Remove && x.OldStartingIndex == 1 && x.OldItems.Cast<Person>().First().Name == "tanaka5");
=======
            source[1] = new Person { Name = "tanaka2 replaced", IsRemoved = true };
            buffer.Count().Is(1);
            buffer[0].Is(x => x.Action == NotifyCollectionChangedAction.Remove && x.OldStartingIndex == 1 && x.OldItems.Cast<Person>().First().Name == "tanaka2");

            source.RemoveAt(2); // tanaka3 remove
            buffer.Count().Is(2);
            buffer[1].Is(x => x.Action == NotifyCollectionChangedAction.Remove && x.OldStartingIndex == 1 && x.OldItems.Cast<Person>().First().Name == "tanaka3");
            filtered.ToArray().Length.Is(filtered.Count);
>>>>>>> 1acb3bd2
        }

        #region private class
        private class Person : INotifyPropertyChanged
        {
            public event PropertyChangedEventHandler PropertyChanged;
            private void SetProperty<T>(ref T field, T value, [CallerMemberName]string propertyName = null)
            {
                if (object.Equals(field, value)) { return; }
                field = value;
                var h = this.PropertyChanged;
                if (h != null) { h(this, new PropertyChangedEventArgs(propertyName)); }
            }

            private string name;

            public string Name
            {
                get { return this.name; }
                set { this.SetProperty(ref this.name, value); }
            }

            private bool isRemoved;

            public bool IsRemoved
            {
                get { return this.isRemoved; }
                set { this.SetProperty(ref this.isRemoved, value); }
            }

        }

        #endregion
    }
}<|MERGE_RESOLUTION|>--- conflicted
+++ resolved
@@ -190,33 +190,46 @@
 
             filtered.Count.Is(1);
         }
-
-        [TestMethod]
-<<<<<<< HEAD
+        [TestMethod]
+        public void InconsistencyIndexWhenSourceCollectionItemReplace()
+        {
+            var source = new ObservableCollection<Person>(new[]
+            {
+                new Person { Name = "tanaka1", IsRemoved = false },
+                new Person { Name = "tanaka2", IsRemoved = false },
+                new Person { Name = "tanaka3", IsRemoved = false },
+            });
+
+            var filtered = source.ToFilteredReadOnlyObservableCollection(x => !x.IsRemoved);
+            var buffer = new List<NotifyCollectionChangedEventArgs>();
+            filtered.CollectionChangedAsObservable().Subscribe(buffer.Add);
+
+            source[1] = new Person { Name = "tanaka2 replaced", IsRemoved = true };
+            buffer.Count().Is(1);
+            buffer[0].Is(x => x.Action == NotifyCollectionChangedAction.Remove && x.OldStartingIndex == 1 && x.OldItems.Cast<Person>().First().Name == "tanaka2");
+
+            source.RemoveAt(2); // tanaka3 remove
+            buffer.Count().Is(2);
+            buffer[1].Is(x => x.Action == NotifyCollectionChangedAction.Remove && x.OldStartingIndex == 1 && x.OldItems.Cast<Person>().First().Name == "tanaka3");
+            filtered.ToArray().Length.Is(filtered.Count);
+        }
+
+        [TestMethod]
         public void InconsistencyIndexWhenSourceCollectionItemRemove()
-=======
-        public void InconsistencyIndexWhenSourceCollectionItemReplace()
->>>>>>> 1acb3bd2
-        {
-            var source = new ObservableCollection<Person>(new[]
-            {
-                new Person { Name = "tanaka1", IsRemoved = false },
-<<<<<<< HEAD
+        {
+            var source = new ObservableCollection<Person>(new[]
+            {
+                new Person { Name = "tanaka1", IsRemoved = false },
                 new Person { Name = "tanaka2", IsRemoved = true },
                 new Person { Name = "tanaka3", IsRemoved = false },
                 new Person { Name = "tanaka4", IsRemoved = true },
                 new Person { Name = "tanaka5", IsRemoved = false },
-=======
-                new Person { Name = "tanaka2", IsRemoved = false },
-                new Person { Name = "tanaka3", IsRemoved = false },
->>>>>>> 1acb3bd2
-            });
-
-            var filtered = source.ToFilteredReadOnlyObservableCollection(x => !x.IsRemoved);
-            var buffer = new List<NotifyCollectionChangedEventArgs>();
-            filtered.CollectionChangedAsObservable().Subscribe(buffer.Add);
-
-<<<<<<< HEAD
+            });
+
+            var filtered = source.ToFilteredReadOnlyObservableCollection(x => !x.IsRemoved);
+            var buffer = new List<NotifyCollectionChangedEventArgs>();
+            filtered.CollectionChangedAsObservable().Subscribe(buffer.Add);
+
             source.RemoveAt(1); // tanaka2 remove
             buffer.Count.Is(0);
 
@@ -230,16 +243,6 @@
             source[1].IsRemoved = true; // tanaka5 logical remove
             buffer.Count.Is(2);
             buffer[1].Is(x => x.Action == NotifyCollectionChangedAction.Remove && x.OldStartingIndex == 1 && x.OldItems.Cast<Person>().First().Name == "tanaka5");
-=======
-            source[1] = new Person { Name = "tanaka2 replaced", IsRemoved = true };
-            buffer.Count().Is(1);
-            buffer[0].Is(x => x.Action == NotifyCollectionChangedAction.Remove && x.OldStartingIndex == 1 && x.OldItems.Cast<Person>().First().Name == "tanaka2");
-
-            source.RemoveAt(2); // tanaka3 remove
-            buffer.Count().Is(2);
-            buffer[1].Is(x => x.Action == NotifyCollectionChangedAction.Remove && x.OldStartingIndex == 1 && x.OldItems.Cast<Person>().First().Name == "tanaka3");
-            filtered.ToArray().Length.Is(filtered.Count);
->>>>>>> 1acb3bd2
         }
 
         #region private class
